<<<<<<< HEAD
.PHONY: help test lint format clean install install-dev build publish-check publish changelog changelog-version release bump-version
=======
.PHONY: help test lint format clean install install-dev build publish changelog changelog-version release bump-version
>>>>>>> ba92ac2d

# Default target
help:
	@echo "Available targets:"
	@echo "  help       - Show this help message"
	@echo "  test       - Run all tests"
	@echo "  lint       - Run code linting with flake8"
	@echo "  format     - Format code with black"
	@echo "  clean      - Clean build artifacts"
	@echo "  install    - Install package in development mode"
	@echo "  install-dev - Install package with development dependencies"
	@echo "  build      - Build distribution packages"
<<<<<<< HEAD
	@echo "  publish-check - Check publishing prerequisites (twine, credentials)"
=======
>>>>>>> ba92ac2d
	@echo "  bump-version - Bump version in both pyproject.toml and __init__.py (VERSION=x.y.z to specify)"
	@echo "  publish    - Bump version and publish to PyPI (MAINTAINERS ONLY - requires PYPI_API_TOKEN)"
	@echo "  check      - Run comprehensive quality checks"
	@echo "  changelog  - Generate changelog entry for latest version"
	@echo "  changelog-version - Generate changelog for specific version (VERSION=x.y.z)"
	@echo "  release    - Automated release: bump patch version, commit, tag, push (MAINTAINERS ONLY) (VERSION=x.y.z to override)"
	@echo ""
	@echo "Container targets:"
	@echo "  container-build     - Build development container"
	@echo "  container-build-prod - Build production container"
	@echo "  container-test      - Run tests in container"
	@echo "  container-shell     - Start interactive container shell"
	@echo "  container-push      - Push development container to registry"
	@echo "  container-push-prod - Push production container to registry"
	@echo "  container-clean     - Clean up container images"
	@echo "  container-validate  - Validate all container configurations"

# Test targets
test:
	@echo "Running unit tests..."
	python3 -m unittest discover -s tests -v

test-coverage:
	@echo "Running tests with coverage..."
	python3 -m coverage run -m unittest discover -s tests
	python3 -m coverage report
	python3 -m coverage html

# Code quality targets
lint:
	@echo "Running flake8 linting..."
	python3 -m flake8 asciidoc_dita_toolkit/ tests/ --max-line-length=100 --ignore=E203,W503

format:
	@echo "Formatting code with black..."
	python3 -m black asciidoc_dita_toolkit/ tests/ --line-length=100

format-check:
	@echo "Checking code formatting..."
	python3 -m black asciidoc_dita_toolkit/ tests/ --line-length=100 --check

# Installation targets
install:
	@echo "Installing package in development mode..."
	python3 -m pip install -e .

install-dev:
	@echo "Installing development dependencies..."
	python3 -m pip install -r requirements-dev.txt
	python3 -m pip install -e .

# Build and distribution targets
clean:
	@echo "Cleaning build artifacts..."
	rm -rf build/
	rm -rf dist/
	rm -rf *.egg-info/
	find . -type d -name __pycache__ -exec rm -rf {} +
	find . -type f -name "*.pyc" -delete
	rm -rf htmlcov/
	rm -f .coverage

build: clean
	@echo "Building distribution packages..."
	python3 -m build

# Version bump target
bump-version:
	@if [ -z "$(VERSION)" ]; then \
		current_version=$$(grep '^version = ' pyproject.toml | sed 's/version = "\(.*\)"/\1/'); \
		echo "Current version: $$current_version"; \
		major=$$(echo $$current_version | cut -d. -f1); \
		minor=$$(echo $$current_version | cut -d. -f2); \
		patch=$$(echo $$current_version | cut -d. -f3); \
		new_patch=$$((patch + 1)); \
		new_version="$$major.$$minor.$$new_patch"; \
		echo "Auto-bumping patch version to: $$new_version"; \
	else \
		new_version="$(VERSION)"; \
		echo "Using specified version: $$new_version"; \
	fi; \
	echo "Updating version in pyproject.toml..."; \
	if sed --version >/dev/null 2>&1; then \
		sed -i 's/^version = ".*"/version = "'"$$new_version"'"/' pyproject.toml; \
	else \
		sed -i '' 's/^version = ".*"/version = "'"$$new_version"'"/' pyproject.toml; \
	fi; \
	echo "Updating version in src/adt_core/__init__.py..."; \
	if sed --version >/dev/null 2>&1; then \
		sed -i 's/^__version__ = ".*"/__version__ = "'"$$new_version"'"/' src/adt_core/__init__.py; \
	else \
		sed -i '' 's/^__version__ = ".*"/__version__ = "'"$$new_version"'"/' src/adt_core/__init__.py; \
	fi; \
	echo "Version bumped to $$new_version in both files"

<<<<<<< HEAD
# Publishing dependency check
publish-check:
	@echo "Checking publishing prerequisites..."
	@if ! python3 -c "import twine" 2>/dev/null; then \
		echo "❌ twine not installed. Run 'make install-dev' or 'pip install twine'"; \
		exit 1; \
	fi
	@echo "✅ twine is available"
	@if [ -z "$$PYPI_API_TOKEN" ] && [ ! -f ~/.pypirc ]; then \
		echo "❌ No PyPI credentials found. Set PYPI_API_TOKEN or configure ~/.pypirc"; \
		exit 1; \
	fi
	@echo "✅ PyPI credentials configured"
	@echo "✅ Ready to publish"

publish: bump-version build publish-check
=======
publish: bump-version build
>>>>>>> ba92ac2d
	@echo "Publishing to PyPI..."
	python3 -m twine upload dist/*

# Comprehensive quality check
check: format-check lint test
	@echo "All quality checks passed!"

# CLI testing targets
test-cli: install
	@echo "Testing CLI functionality..."
	asciidoc-dita-toolkit --list-plugins
	@echo "CLI test completed successfully!"

# Development workflow target
dev: install-dev format lint test
	@echo "Development setup complete!"

# Changelog targets
changelog:
	@echo "Generating changelog entry..."
	./scripts/generate-changelog.sh

changelog-version:
	@if [ -z "$(VERSION)" ]; then echo "Usage: make changelog-version VERSION=0.1.7"; exit 1; fi
	@echo "Generating changelog for version $(VERSION)..."
	./scripts/generate-changelog.sh $(VERSION)

# Container targets
container-build:
	@echo "Building development container..."
	./scripts/container.sh build

container-build-prod:
	@echo "Building production container..."
	./scripts/container.sh build --prod

container-test:
	@echo "Running tests in container..."
	./scripts/container.sh test

container-shell:
	@echo "Starting interactive container shell..."
	./scripts/container.sh shell

container-push:
	@echo "Pushing development container to registry..."
	./scripts/container.sh push

container-push-prod:
	@echo "Pushing production container to registry..."
	./scripts/container.sh push --prod

container-clean:
	@echo "Cleaning up container images..."
	./scripts/container.sh clean

container-validate:
	@echo "Validating container configurations..."
	@echo "✅ Checking Dockerfile syntax..."
	@docker build --no-cache -f Dockerfile -t test-dev . > /dev/null 2>&1 && echo "  Dockerfile: OK" || echo "  Dockerfile: FAILED"
	@echo "✅ Checking Dockerfile.production syntax..."
	@docker build --no-cache -f Dockerfile.production -t test-prod . > /dev/null 2>&1 && echo "  Dockerfile.production: OK" || echo "  Dockerfile.production: FAILED"
	@echo "✅ Checking docker-compose syntax..."
	@docker-compose config > /dev/null 2>&1 && echo "  docker-compose.yml: OK" || (docker compose config > /dev/null 2>&1 && echo "  docker-compose.yml: OK" || echo "  docker-compose.yml: FAILED")
	@echo "✅ Cleaning up test images..."
	@docker rmi test-dev test-prod > /dev/null 2>&1 || true

# Release automation target (MAINTAINERS ONLY)
release: check
	@echo "Starting automated release process..."
	@echo "⚠️  WARNING: This target is for project maintainers only!"
	@echo "   Contributors should not use this target."
	@echo "   Continue only if you have maintainer access."
	@echo ""
	@if [ -z "$(FORCE)" ]; then \
		echo "Continue as maintainer? (y/N)"; \
		read -r confirm; \
		if [ "$$confirm" != "y" ] && [ "$$confirm" != "Y" ]; then \
			echo "Release cancelled."; \
			exit 1; \
		fi; \
	else \
	fi
	@# Check if we're on main/master branch
	@branch=$$(git symbolic-ref --short HEAD); \
	if [ "$$branch" != "main" ] && [ "$$branch" != "master" ]; then \
		echo "Error: Release must be done from main/master branch. Current branch: $$branch"; \
		exit 1; \
	fi
	@# Check for uncommitted changes
	@if [ -n "$$(git status --porcelain)" ]; then \
		echo "Error: Working directory is not clean. Please commit or stash changes."; \
		exit 1; \
	fi
	@# Check for untracked files that might be important
	@if [ -n "$$(git status --porcelain | grep '^??')" ]; then \
		echo "Warning: Untracked files detected. Consider adding them or adding to .gitignore:"; \
		git status --porcelain | grep '^??'; \
		if [ -z "$(FORCE)" ]; then \
			echo "Continue anyway? (y/N)"; \
			read -r confirm; \
			if [ "$$confirm" != "y" ] && [ "$$confirm" != "Y" ]; then \
				echo "Release cancelled."; \
				exit 1; \
			fi; \
		else \
			echo "FORCE set, skipping untracked files confirmation."; \
		fi; \
	fi
	@# Determine new version
	@if [ -n "$(VERSION)" ]; then \
		new_version="$(VERSION)"; \
		echo "Using specified version: $$new_version"; \
	else \
		current_version=$$(grep '^version = ' pyproject.toml | sed 's/version = "\(.*\)"/\1/'); \
		echo "Current version: $$current_version"; \
		major=$$(echo $$current_version | cut -d. -f1); \
		minor=$$(echo $$current_version | cut -d. -f2); \
		patch=$$(echo $$current_version | cut -d. -f3); \
		new_patch=$$((patch + 1)); \
		new_version="$$major.$$minor.$$new_patch"; \
		echo "Auto-bumping patch version to: $$new_version"; \
	fi; \
	echo "Proceeding with version: $$new_version"; \
	if [ -z "$(FORCE)" ]; then \
		echo "Continue? (y/N)"; \
		read -r confirm; \
		if [ "$$confirm" != "y" ] && [ "$$confirm" != "Y" ]; then \
			echo "Release cancelled."; \
			exit 1; \
		fi; \
	else \
		echo "FORCE set, skipping version confirmation."; \
	fi; \
	release_branch="release/v$$new_version"; \
	echo "Creating release branch: $$release_branch"; \
	git checkout -b "$$release_branch"; \
	echo "Updating version in pyproject.toml..."; \
	if sed --version >/dev/null 2>&1; then \
		sed -i 's/^version = ".*"/version = "'"$$new_version"'"/' pyproject.toml; \
	else \
		sed -i '' 's/^version = ".*"/version = "'"$$new_version"'"/' pyproject.toml; \
	fi; \
	echo "Updating version in adt_core/__init__.py..."; \
	if sed --version >/dev/null 2>&1; then \
		sed -i 's/^__version__ = ".*"/__version__ = "'"$$new_version"'"/' adt_core/__init__.py; \
	else \
		sed -i '' 's/^__version__ = ".*"/__version__ = "'"$$new_version"'"/' adt_core/__init__.py; \
	fi; \
	echo "Generating changelog for version $$new_version..."; \
	if [ -f "./scripts/generate-changelog.sh" ]; then \
		./scripts/generate-changelog.sh $$new_version || true; \
	else \
		echo "Changelog script not found, skipping changelog generation."; \
	fi; \
	echo "Committing version bump..."; \
	git add pyproject.toml adt_core/__init__.py CHANGELOG.md; \
	git commit -m "Bump version to $$new_version"; \
	echo "Pushing release branch..."; \
	git push origin "$$release_branch"; \
	echo ""; \
	echo "🚀 Release branch $$release_branch created and pushed!"; \
	echo ""; \
	echo "Next steps:"; \
	echo "1. Create a Pull Request from $$release_branch to main"; \
	echo "2. Title: 'Release v$$new_version'"; \
	echo "3. Once CI passes, merge the PR"; \
	echo "4. After merging, create and push the tag:"; \
	echo "   git checkout main"; \
	echo "   git pull origin main"; \
	echo "   git tag v$$new_version"; \
	echo "   git push origin v$$new_version"; \
	echo "5. GitHub Actions will automatically build and publish to PyPI"
<|MERGE_RESOLUTION|>--- conflicted
+++ resolved
@@ -1,30 +1,25 @@
-<<<<<<< HEAD
-.PHONY: help test lint format clean install install-dev build publish-check publish changelog changelog-version release bump-version
-=======
-.PHONY: help test lint format clean install install-dev build publish changelog changelog-version release bump-version
->>>>>>> ba92ac2d
+.PHONY: help test test-coverage lint format clean install install-dev build publish-check publish changelog changelog-version release bump-version dev container-build container-build-prod container-test container-shell container-push container-push-prod container-clean container-validate check
 
 # Default target
 help:
 	@echo "Available targets:"
 	@echo "  help       - Show this help message"
 	@echo "  test       - Run all tests"
+	@echo "  test-coverage - Run tests with coverage reporting"
 	@echo "  lint       - Run code linting with flake8"
 	@echo "  format     - Format code with black"
 	@echo "  clean      - Clean build artifacts"
 	@echo "  install    - Install package in development mode"
 	@echo "  install-dev - Install package with development dependencies"
 	@echo "  build      - Build distribution packages"
-<<<<<<< HEAD
 	@echo "  publish-check - Check publishing prerequisites (twine, credentials)"
-=======
->>>>>>> ba92ac2d
 	@echo "  bump-version - Bump version in both pyproject.toml and __init__.py (VERSION=x.y.z to specify)"
 	@echo "  publish    - Bump version and publish to PyPI (MAINTAINERS ONLY - requires PYPI_API_TOKEN)"
 	@echo "  check      - Run comprehensive quality checks"
 	@echo "  changelog  - Generate changelog entry for latest version"
 	@echo "  changelog-version - Generate changelog for specific version (VERSION=x.y.z)"
 	@echo "  release    - Automated release: bump patch version, commit, tag, push (MAINTAINERS ONLY) (VERSION=x.y.z to override)"
+	@echo "  dev        - Complete development setup (install-dev + format + lint + test)"
 	@echo ""
 	@echo "Container targets:"
 	@echo "  container-build     - Build development container"
@@ -49,72 +44,65 @@
 
 # Code quality targets
 lint:
-	@echo "Running flake8 linting..."
-	python3 -m flake8 asciidoc_dita_toolkit/ tests/ --max-line-length=100 --ignore=E203,W503
+	python3 -m flake8 . --count --select=E9,F63,F7,F82 --show-source --statistics
+	python3 -m flake8 . --count --exit-zero --max-complexity=10 --max-line-length=127 --statistics
 
 format:
-	@echo "Formatting code with black..."
-	python3 -m black asciidoc_dita_toolkit/ tests/ --line-length=100
-
-format-check:
-	@echo "Checking code formatting..."
-	python3 -m black asciidoc_dita_toolkit/ tests/ --line-length=100 --check
-
-# Installation targets
+	python3 -m black .
+
+# Development setup
 install:
-	@echo "Installing package in development mode..."
-	python3 -m pip install -e .
+	pip install -e .
 
 install-dev:
-	@echo "Installing development dependencies..."
-	python3 -m pip install -r requirements-dev.txt
-	python3 -m pip install -e .
-
-# Build and distribution targets
+	pip install -e .
+	pip install -r requirements-dev.txt
+
+# Development workflow target
+dev: install-dev format lint test
+	@echo "Development setup complete!"
+
+# Build and distribution
 clean:
-	@echo "Cleaning build artifacts..."
 	rm -rf build/
 	rm -rf dist/
 	rm -rf *.egg-info/
 	find . -type d -name __pycache__ -exec rm -rf {} +
 	find . -type f -name "*.pyc" -delete
-	rm -rf htmlcov/
-	rm -f .coverage
 
 build: clean
-	@echo "Building distribution packages..."
 	python3 -m build
 
-# Version bump target
+# Quality checks
+check: lint test
+	@echo "All quality checks passed!"
+
+# Changelog targets
+changelog:
+	@echo "Generating changelog entry..."
+	./scripts/generate-changelog.sh
+
+changelog-version:
+	@if [ -z "$(VERSION)" ]; then echo "Usage: make changelog-version VERSION=0.1.7"; exit 1; fi
+	@echo "Generating changelog for version $(VERSION)..."
+	./scripts/generate-changelog.sh $(VERSION)
+
+# Version management
 bump-version:
 	@if [ -z "$(VERSION)" ]; then \
-		current_version=$$(grep '^version = ' pyproject.toml | sed 's/version = "\(.*\)"/\1/'); \
-		echo "Current version: $$current_version"; \
-		major=$$(echo $$current_version | cut -d. -f1); \
-		minor=$$(echo $$current_version | cut -d. -f2); \
-		patch=$$(echo $$current_version | cut -d. -f3); \
-		new_patch=$$((patch + 1)); \
-		new_version="$$major.$$minor.$$new_patch"; \
-		echo "Auto-bumping patch version to: $$new_version"; \
-	else \
-		new_version="$(VERSION)"; \
-		echo "Using specified version: $$new_version"; \
-	fi; \
-	echo "Updating version in pyproject.toml..."; \
-	if sed --version >/dev/null 2>&1; then \
-		sed -i 's/^version = ".*"/version = "'"$$new_version"'"/' pyproject.toml; \
-	else \
-		sed -i '' 's/^version = ".*"/version = "'"$$new_version"'"/' pyproject.toml; \
-	fi; \
-	echo "Updating version in src/adt_core/__init__.py..."; \
-	if sed --version >/dev/null 2>&1; then \
-		sed -i 's/^__version__ = ".*"/__version__ = "'"$$new_version"'"/' src/adt_core/__init__.py; \
-	else \
-		sed -i '' 's/^__version__ = ".*"/__version__ = "'"$$new_version"'"/' src/adt_core/__init__.py; \
+		echo "Error: VERSION is required. Usage: make bump-version VERSION=x.y.z"; \
+		exit 1; \
+	fi; \
+	new_version="$(VERSION)"; \
+	echo "Bumping version to $$new_version..."; \
+	sed -i 's/^version = .*/version = "'"$$new_version"'"/' pyproject.toml; \
+	if [ -f src/adt_core/__init__.py ]; then \
+		sed -i 's/^__version__ = .*/__version__ = "'"$$new_version"'"/' src/adt_core/__init__.py; \
+	else \
+		echo "Warning: src/adt_core/__init__.py not found, skipping..."; \
 	fi; \
 	echo "Version bumped to $$new_version in both files"
 
-<<<<<<< HEAD
 # Publishing dependency check
 publish-check:
 	@echo "Checking publishing prerequisites..."
@@ -131,35 +119,8 @@
 	@echo "✅ Ready to publish"
 
 publish: bump-version build publish-check
-=======
-publish: bump-version build
->>>>>>> ba92ac2d
 	@echo "Publishing to PyPI..."
 	python3 -m twine upload dist/*
-
-# Comprehensive quality check
-check: format-check lint test
-	@echo "All quality checks passed!"
-
-# CLI testing targets
-test-cli: install
-	@echo "Testing CLI functionality..."
-	asciidoc-dita-toolkit --list-plugins
-	@echo "CLI test completed successfully!"
-
-# Development workflow target
-dev: install-dev format lint test
-	@echo "Development setup complete!"
-
-# Changelog targets
-changelog:
-	@echo "Generating changelog entry..."
-	./scripts/generate-changelog.sh
-
-changelog-version:
-	@if [ -z "$(VERSION)" ]; then echo "Usage: make changelog-version VERSION=0.1.7"; exit 1; fi
-	@echo "Generating changelog for version $(VERSION)..."
-	./scripts/generate-changelog.sh $(VERSION)
 
 # Container targets
 container-build:
@@ -277,11 +238,11 @@
 	else \
 		sed -i '' 's/^version = ".*"/version = "'"$$new_version"'"/' pyproject.toml; \
 	fi; \
-	echo "Updating version in adt_core/__init__.py..."; \
+	echo "Updating version in src/adt_core/__init__.py..."; \
 	if sed --version >/dev/null 2>&1; then \
-		sed -i 's/^__version__ = ".*"/__version__ = "'"$$new_version"'"/' adt_core/__init__.py; \
-	else \
-		sed -i '' 's/^__version__ = ".*"/__version__ = "'"$$new_version"'"/' adt_core/__init__.py; \
+		sed -i 's/^__version__ = ".*"/__version__ = "'"$$new_version"'"/' src/adt_core/__init__.py; \
+	else \
+		sed -i '' 's/^__version__ = ".*"/__version__ = "'"$$new_version"'"/' src/adt_core/__init__.py; \
 	fi; \
 	echo "Generating changelog for version $$new_version..."; \
 	if [ -f "./scripts/generate-changelog.sh" ]; then \
@@ -290,7 +251,7 @@
 		echo "Changelog script not found, skipping changelog generation."; \
 	fi; \
 	echo "Committing version bump..."; \
-	git add pyproject.toml adt_core/__init__.py CHANGELOG.md; \
+	git add pyproject.toml src/adt_core/__init__.py CHANGELOG.md; \
 	git commit -m "Bump version to $$new_version"; \
 	echo "Pushing release branch..."; \
 	git push origin "$$release_branch"; \
@@ -306,4 +267,4 @@
 	echo "   git pull origin main"; \
 	echo "   git tag v$$new_version"; \
 	echo "   git push origin v$$new_version"; \
-	echo "5. GitHub Actions will automatically build and publish to PyPI"
+	echo "5. GitHub Actions will automatically build and publish to PyPI"